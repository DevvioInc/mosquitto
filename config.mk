--- conflicted
+++ resolved
@@ -87,11 +87,7 @@
 
 # Also bump lib/mosquitto.h, CMakeLists.txt,
 # installer/mosquitto.nsi, installer/mosquitto-cygwin.nsi
-<<<<<<< HEAD
 VERSION=1.4.90
-=======
-VERSION=1.4.3
->>>>>>> d71db835
 TIMESTAMP:=$(shell date "+%F %T%z")
 
 # Client library SO version. Bump if incompatible API/ABI changes are made.
