# =============================================================================
# User configuration section.
#
# These options control compilation on all systems apart from Windows and Mac
# OS X. Use CMake to compile on Windows and Mac.
#
# Largely, these are options that are designed to make mosquitto run more
# easily in restrictive environments by removing features.
#
# Modify the variable below to enable/disable features.
#
# Can also be overriden at the command line, e.g.:
#
# make WITH_TLS=no
# =============================================================================

# Uncomment to compile the broker with tcpd/libwrap support.
#WITH_WRAP:=yes

# Comment out to disable SSL/TLS support in the broker and client.
# Disabling this will also mean that passwords must be stored in plain text. It
# is strongly recommended that you only disable WITH_TLS if you are not using
# password authentication at all.
WITH_TLS:=yes

# Comment out to disable TLS/PSK support in the broker and client. Requires
# WITH_TLS=yes.
# This must be disabled if using openssl < 1.0.
WITH_TLS_PSK:=yes

# Comment out to disable client client threading support.
WITH_THREADING:=yes

# Comment out to remove bridge support from the broker. This allow the broker
# to connect to other brokers and subscribe/publish to topics. You probably
# want to leave this included unless you want to save a very small amount of
# memory size and CPU time.
WITH_BRIDGE:=yes

# Comment out to remove persistent database support from the broker. This
# allows the broker to store retained messages and durable subscriptions to a
# file periodically and on shutdown. This is usually desirable (and is
# suggested by the MQTT spec), but it can be disabled if required.
WITH_PERSISTENCE:=yes

# Comment out to remove memory tracking support from the broker. If disabled,
# mosquitto won't track heap memory usage nor export '$SYS/broker/heap/current
# size', but will use slightly less memory and CPU time.
WITH_MEMORY_TRACKING:=yes

# Compile with database upgrading support? If disabled, mosquitto won't
# automatically upgrade old database versions.
# Not currently supported.
#WITH_DB_UPGRADE:=yes

# Comment out to remove publishing of the $SYS topic hierarchy containing
# information about the broker state.
WITH_SYS_TREE:=yes

# Build with systemd support. If enabled, mosquitto will notify systemd after
# initialization. See README in service/systemd/ for more information.
WITH_SYSTEMD:=no

# Build with SRV lookup support.
WITH_SRV:=no

# Build using libuuid for clientid generation (Linux only - please report if
# supported on your platform).
WITH_UUID:=yes

# Build with websockets support on the broker.
WITH_WEBSOCKETS:=no

# Use elliptic keys in broker
WITH_EC:=yes

# Build man page documentation by default.
WITH_DOCS:=yes

# Build with client support for SOCK5 proxy.
WITH_SOCKS:=yes

<<<<<<< HEAD
# Strip executables and shared libraries on install.
WITH_STRIP:=no
=======
# Build static libraries
WITH_STATIC_LIBRARIES:=yes
>>>>>>> 5ccd0dbb

# =============================================================================
# End of user configuration
# =============================================================================


# Also bump lib/mosquitto.h, CMakeLists.txt,
# installer/mosquitto.nsi, installer/mosquitto64.nsi
VERSION=1.4.90

# Client library SO version. Bump if incompatible API/ABI changes are made.
SOVERSION=1

# Man page generation requires xsltproc and docbook-xsl
XSLTPROC=xsltproc
# For html generation
DB_HTML_XSL=man/html.xsl
TIMESTAMP:=$(shell date "+%F %T%z")

#MANCOUNTRIES=en_GB

UNAME:=$(shell uname -s)

ifeq ($(UNAME),SunOS)
	ifeq ($(CC),cc)
		CFLAGS?=-O
	else
		CFLAGS?=-Wall -ggdb -O2
	endif
else
	CFLAGS?=-Wall -ggdb -O2
endif

LIB_CFLAGS:=${CFLAGS} ${CPPFLAGS} -I. -I.. -I../lib
LIB_CXXFLAGS:=$(LIB_CFLAGS) ${CPPFLAGS}
LIB_LDFLAGS:=${LDFLAGS}

BROKER_CFLAGS:=${LIB_CFLAGS} ${CPPFLAGS} -DVERSION="\"${VERSION}\"" -DTIMESTAMP="\"${TIMESTAMP}\"" -DWITH_BROKER
CLIENT_CFLAGS:=${CFLAGS} ${CPPFLAGS} -I../lib -DVERSION="\"${VERSION}\""

ifneq ($(or $(find $(UNAME),FreeBSD), $(find $(UNAME),OpenBSD)),)
	BROKER_LIBS:=-lm
else
	BROKER_LIBS:=-ldl -lm
endif
LIB_LIBS:=
PASSWD_LIBS:=

ifeq ($(UNAME),Linux)
	BROKER_LIBS:=$(BROKER_LIBS) -lrt -Wl,--dynamic-list=linker.syms
	LIB_LIBS:=$(LIB_LIBS) -lrt
endif

CLIENT_LDFLAGS:=$(LDFLAGS) -L../lib ../lib/libmosquitto.so.${SOVERSION}

ifeq ($(UNAME),SunOS)
	ifeq ($(CC),cc)
		LIB_CFLAGS:=$(LIB_CFLAGS) -xc99 -KPIC
	else
		LIB_CFLAGS:=$(LIB_CFLAGS) -fPIC
	endif

	ifeq ($(CXX),CC)
		LIB_CXXFLAGS:=$(LIB_CXXFLAGS) -KPIC
	else
		LIB_CXXFLAGS:=$(LIB_CXXFLAGS) -fPIC
	endif
else
	LIB_CFLAGS:=$(LIB_CFLAGS) -fPIC
	LIB_CXXFLAGS:=$(LIB_CXXFLAGS) -fPIC
endif

ifneq ($(UNAME),SunOS)
	LIB_LDFLAGS:=$(LIB_LDFLAGS) -Wl,--version-script=linker.version -Wl,-soname,libmosquitto.so.$(SOVERSION)
endif

ifeq ($(UNAME),QNX)
	BROKER_LIBS:=$(BROKER_LIBS) -lsocket
	LIB_LIBS:=$(LIB_LIBS) -lsocket
endif

ifeq ($(WITH_WRAP),yes)
	BROKER_LIBS:=$(BROKER_LIBS) -lwrap
	BROKER_CFLAGS:=$(BROKER_CFLAGS) -DWITH_WRAP
endif

ifeq ($(WITH_TLS),yes)
	BROKER_LIBS:=$(BROKER_LIBS) -lssl -lcrypto
	LIB_LIBS:=$(LIB_LIBS) -lssl -lcrypto
	BROKER_CFLAGS:=$(BROKER_CFLAGS) -DWITH_TLS
	LIB_CFLAGS:=$(LIB_CFLAGS) -DWITH_TLS
	PASSWD_LIBS:=-lcrypto
	CLIENT_CFLAGS:=$(CLIENT_CFLAGS) -DWITH_TLS

	ifeq ($(WITH_TLS_PSK),yes)
		BROKER_CFLAGS:=$(BROKER_CFLAGS) -DWITH_TLS_PSK
		LIB_CFLAGS:=$(LIB_CFLAGS) -DWITH_TLS_PSK
		CLIENT_CFLAGS:=$(CLIENT_CFLAGS) -DWITH_TLS_PSK
	endif
endif

ifeq ($(WITH_THREADING),yes)
	LIB_LIBS:=$(LIB_LIBS) -lpthread
	LIB_CFLAGS:=$(LIB_CFLAGS) -DWITH_THREADING
endif

ifeq ($(WITH_SOCKS),yes)
	LIB_CFLAGS:=$(LIB_CFLAGS) -DWITH_SOCKS
	CLIENT_CFLAGS:=$(CLIENT_CFLAGS) -DWITH_SOCKS
endif

ifeq ($(WITH_UUID),yes)
	ifeq ($(UNAME),Linux)
		BROKER_CFLAGS:=$(BROKER_CFLAGS) -DWITH_UUID
		BROKER_LIBS:=$(BROKER_LIBS) -luuid
	endif
endif

ifeq ($(WITH_BRIDGE),yes)
	BROKER_CFLAGS:=$(BROKER_CFLAGS) -DWITH_BRIDGE
endif

ifeq ($(WITH_PERSISTENCE),yes)
	BROKER_CFLAGS:=$(BROKER_CFLAGS) -DWITH_PERSISTENCE
endif

ifeq ($(WITH_MEMORY_TRACKING),yes)
	ifneq ($(UNAME),SunOS)
		BROKER_CFLAGS:=$(BROKER_CFLAGS) -DWITH_MEMORY_TRACKING
	endif
endif

#ifeq ($(WITH_DB_UPGRADE),yes)
#	BROKER_CFLAGS:=$(BROKER_CFLAGS) -DWITH_DB_UPGRADE
#endif

ifeq ($(WITH_SYS_TREE),yes)
	BROKER_CFLAGS:=$(BROKER_CFLAGS) -DWITH_SYS_TREE
endif

ifeq ($(WITH_SYSTEMD),yes)
	BROKER_CFLAGS:=$(BROKER_CFLAGS) -DWITH_SYSTEMD
	BROKER_LIBS:=$(BROKER_LIBS) -lsystemd
endif

ifeq ($(WITH_SRV),yes)
	LIB_CFLAGS:=$(LIB_CFLAGS) -DWITH_SRV
	LIB_LIBS:=$(LIB_LIBS) -lcares
	CLIENT_CFLAGS:=$(CLIENT_CFLAGS) -DWITH_SRV
endif

ifeq ($(WITH_WEBSOCKETS),yes)
	BROKER_CFLAGS:=$(BROKER_CFLAGS) -DWITH_WEBSOCKETS
	BROKER_LIBS:=$(BROKER_LIBS) -lwebsockets
endif

ifeq ($(UNAME),SunOS)
	BROKER_LIBS:=$(BROKER_LIBS) -lsocket -lnsl
	LIB_LIBS:=$(LIB_LIBS) -lsocket -lnsl
endif

ifeq ($(WITH_EC),yes)
	BROKER_CFLAGS:=$(BROKER_CFLAGS) -DWITH_EC
endif

MAKE_ALL:=mosquitto
ifeq ($(WITH_DOCS),yes)
	MAKE_ALL:=$(MAKE_ALL) docs
endif

INSTALL?=install
prefix=/usr/local
mandir=${prefix}/share/man
localedir=${prefix}/share/locale
STRIP?=strip

ifeq ($(WITH_STRIP),yes)
	STRIP_OPTS:=-s --strip-program=${CROSS_COMPILE}${STRIP}
endif<|MERGE_RESOLUTION|>--- conflicted
+++ resolved
@@ -80,13 +80,11 @@
 # Build with client support for SOCK5 proxy.
 WITH_SOCKS:=yes
 
-<<<<<<< HEAD
 # Strip executables and shared libraries on install.
 WITH_STRIP:=no
-=======
+
 # Build static libraries
-WITH_STATIC_LIBRARIES:=yes
->>>>>>> 5ccd0dbb
+WITH_STATIC_LIBRARIES:=no
 
 # =============================================================================
 # End of user configuration
