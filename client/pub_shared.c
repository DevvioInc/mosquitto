/*
Copyright (c) 2009-2018 Roger Light <roger@atchoo.org>

All rights reserved. This program and the accompanying materials
are made available under the terms of the Eclipse Public License v1.0
and Eclipse Distribution License v1.0 which accompany this distribution.
 
The Eclipse Public License is available at
   http://www.eclipse.org/legal/epl-v10.html
and the Eclipse Distribution License is available at
  http://www.eclipse.org/org/documents/edl-v10.php.
 
Contributors:
   Roger Light - initial implementation and documentation.
*/

#include "config.h"

#include <errno.h>
#include <fcntl.h>
#include <stdio.h>
#include <stdlib.h>
#include <string.h>
#ifndef WIN32
#include <time.h>
#else
#include <process.h>
#include <winsock2.h>
#define snprintf sprintf_s
#endif

#include <mosquitto.h>
#include <mqtt_protocol.h>
#include "client_shared.h"
#include "pub_shared.h"

/* Global variables for use in callbacks. See sub_client.c for an example of
 * using a struct to hold variables for use in callbacks. */
int mid_sent = -1;
<<<<<<< HEAD
int status = STATUS_CONNECTING;
=======
>>>>>>> 70cc79a6
struct mosq_config cfg;

void my_log_callback(struct mosquitto *mosq, void *obj, int level, const char *str)
{
	UNUSED(mosq);
	UNUSED(obj);
	UNUSED(level);

	printf("%s\n", str);
}

int load_stdin(void)
{
	long pos = 0, rlen;
	char buf[1024];
	char *aux_message = NULL;

	cfg.pub_mode = MSGMODE_STDIN_FILE;

	while(!feof(stdin)){
		rlen = fread(buf, 1, 1024, stdin);
		aux_message = realloc(cfg.message, pos+rlen);
		if(!aux_message){
			err_printf(&cfg, "Error: Out of memory.\n");
			free(cfg.message);
			return 1;
		} else
		{
			cfg.message = aux_message;
		}
		memcpy(&(cfg.message[pos]), buf, rlen);
		pos += rlen;
	}
	cfg.msglen = pos;

	if(!cfg.msglen){
		err_printf(&cfg, "Error: Zero length input.\n");
		return 1;
	}

	return 0;
}

int load_file(const char *filename)
{
	long pos, rlen;
	FILE *fptr = NULL;

	fptr = fopen(filename, "rb");
	if(!fptr){
		err_printf(&cfg, "Error: Unable to open file \"%s\".\n", filename);
		return 1;
	}
	cfg.pub_mode = MSGMODE_FILE;
	fseek(fptr, 0, SEEK_END);
	cfg.msglen = ftell(fptr);
	if(cfg.msglen > 268435455){
		fclose(fptr);
		err_printf(&cfg, "Error: File \"%s\" is too large (>268,435,455 bytes).\n", filename);
		return 1;
	}else if(cfg.msglen == 0){
		fclose(fptr);
		err_printf(&cfg, "Error: File \"%s\" is empty.\n", filename);
		return 1;
	}else if(cfg.msglen < 0){
		fclose(fptr);
		err_printf(&cfg, "Error: Unable to determine size of file \"%s\".\n", filename);
		return 1;
	}
	fseek(fptr, 0, SEEK_SET);
	cfg.message = malloc(cfg.msglen);
	if(!cfg.message){
		fclose(fptr);
		err_printf(&cfg, "Error: Out of memory.\n");
		return 1;
	}
	pos = 0;
	while(pos < cfg.msglen){
		rlen = fread(&(cfg.message[pos]), sizeof(char), cfg.msglen-pos, fptr);
		pos += rlen;
	}
	fclose(fptr);
	return 0;
}

<|MERGE_RESOLUTION|>--- conflicted
+++ resolved
@@ -37,10 +37,6 @@
 /* Global variables for use in callbacks. See sub_client.c for an example of
  * using a struct to hold variables for use in callbacks. */
 int mid_sent = -1;
-<<<<<<< HEAD
-int status = STATUS_CONNECTING;
-=======
->>>>>>> 70cc79a6
 struct mosq_config cfg;
 
 void my_log_callback(struct mosquitto *mosq, void *obj, int level, const char *str)
