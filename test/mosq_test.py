--- conflicted
+++ resolved
@@ -266,11 +266,7 @@
         # Reserved
         return "0xF0"
 
-<<<<<<< HEAD
-def gen_connect(client_id, clean_session=True, keepalive=60, username=None, password=None, will_topic=None, will_qos=0, will_retain=False, will_payload="", proto_ver=4):
-=======
-def gen_connect(client_id, clean_session=True, keepalive=60, username=None, password=None, will_topic=None, will_qos=0, will_retain=False, will_payload="", proto_ver=3, connect_reserved=False):
->>>>>>> 8de5ed44
+def gen_connect(client_id, clean_session=True, keepalive=60, username=None, password=None, will_topic=None, will_qos=0, will_retain=False, will_payload="", proto_ver=4, connect_reserved=False):
     if (proto_ver&0x7F) == 3 or proto_ver == 0:
         remaining_length = 12
     elif (proto_ver&0x7F) == 4:
