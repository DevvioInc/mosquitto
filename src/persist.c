/*
Copyright (c) 2010-2016 Roger Light <roger@atchoo.org>

All rights reserved. This program and the accompanying materials
are made available under the terms of the Eclipse Public License v1.0
and Eclipse Distribution License v1.0 which accompany this distribution.
 
The Eclipse Public License is available at
   http://www.eclipse.org/legal/epl-v10.html
and the Eclipse Distribution License is available at
  http://www.eclipse.org/org/documents/edl-v10.php.
 
Contributors:
   Roger Light - initial implementation and documentation.
*/

#include "config.h"

#ifdef WITH_PERSISTENCE

#ifndef WIN32
#include <arpa/inet.h>
#endif
#include <assert.h>
#include <errno.h>
#include <fcntl.h>
#include <stdio.h>
#include <string.h>
#include <sys/stat.h>
#include <time.h>

#include "mosquitto_broker_internal.h"
#include "memory_mosq.h"
#include "persist.h"
#include "time_mosq.h"
#include "util_mosq.h"

static uint32_t db_version;


static int persist__restore_sub(struct mosquitto_db *db, const char *client_id, const char *sub, int qos);

static struct mosquitto *persist__find_or_add_context(struct mosquitto_db *db, const char *client_id, uint16_t last_mid)
{
	struct mosquitto *context;

	context = NULL;
	HASH_FIND(hh_id, db->contexts_by_id, client_id, strlen(client_id), context);
	if(!context){
		context = context__init(db, -1);
		if(!context) return NULL;
		context->id = mosquitto__strdup(client_id);
		if(!context->id){
			mosquitto__free(context);
			return NULL;
		}

		context->clean_session = false;

		HASH_ADD_KEYPTR(hh_id, db->contexts_by_id, context->id, strlen(context->id), context);
	}
	if(last_mid){
		context->last_mid = last_mid;
	}
	return context;
}

static int persist__client_messages_write(struct mosquitto_db *db, FILE *db_fptr, struct mosquitto *context, struct mosquitto_client_msg *queue)
{
	uint32_t length;
	dbid_t i64temp;
	uint16_t i16temp, slen;
	uint8_t i8temp;
	struct mosquitto_client_msg *cmsg;

	assert(db);
	assert(db_fptr);
	assert(context);

	cmsg = queue;
	while(cmsg){
		if(!strncmp(cmsg->store->topic, "$SYS", 4)
				&& cmsg->store->ref_count <= 1
				&& cmsg->store->dest_id_count == 0){

			/* This $SYS message won't have been persisted, so we can't persist
			 * this client message. */
			cmsg = cmsg->next;
			continue;
		}

		slen = strlen(context->id);

		length = htonl(sizeof(dbid_t) + sizeof(uint16_t) + sizeof(uint8_t) +
				sizeof(uint8_t) + sizeof(uint8_t) + sizeof(uint8_t) +
				sizeof(uint8_t) + 2+slen);

		i16temp = htons(DB_CHUNK_CLIENT_MSG);
		write_e(db_fptr, &i16temp, sizeof(uint16_t));
		write_e(db_fptr, &length, sizeof(uint32_t));

		i16temp = htons(slen);
		write_e(db_fptr, &i16temp, sizeof(uint16_t));
		write_e(db_fptr, context->id, slen);

		i64temp = cmsg->store->db_id;
		write_e(db_fptr, &i64temp, sizeof(dbid_t));

		i16temp = htons(cmsg->mid);
		write_e(db_fptr, &i16temp, sizeof(uint16_t));

		i8temp = (uint8_t )cmsg->qos;
		write_e(db_fptr, &i8temp, sizeof(uint8_t));

		i8temp = (uint8_t )cmsg->retain;
		write_e(db_fptr, &i8temp, sizeof(uint8_t));

		i8temp = (uint8_t )cmsg->direction;
		write_e(db_fptr, &i8temp, sizeof(uint8_t));

		i8temp = (uint8_t )cmsg->state;
		write_e(db_fptr, &i8temp, sizeof(uint8_t));

		i8temp = (uint8_t )cmsg->dup;
		write_e(db_fptr, &i8temp, sizeof(uint8_t));

		cmsg = cmsg->next;
	}

	return MOSQ_ERR_SUCCESS;
error:
	log__printf(NULL, MOSQ_LOG_ERR, "Error: %s.", strerror(errno));
	return 1;
}


static int persist__message_store_write(struct mosquitto_db *db, FILE *db_fptr)
{
	uint32_t length;
	dbid_t i64temp;
	uint32_t i32temp;
	uint16_t i16temp, slen, tlen;
	uint8_t i8temp;
	struct mosquitto_msg_store *stored;
	bool force_no_retain;

	assert(db);
	assert(db_fptr);

	stored = db->msg_store;
	while(stored){
		if(stored->topic && !strncmp(stored->topic, "$SYS", 4)){
			if(stored->ref_count <= 1 && stored->dest_id_count == 0){
				/* $SYS messages that are only retained shouldn't be persisted. */
				stored = stored->next;
				continue;
			}
			/* Don't save $SYS messages as retained otherwise they can give
			 * misleading information when reloaded. They should still be saved
			 * because a disconnected durable client may have them in their
			 * queue. */
			force_no_retain = true;
		}else{
			force_no_retain = false;
		}
		if(stored->topic){
			tlen = strlen(stored->topic);
		}else{
			tlen = 0;
		}
		length = htonl(sizeof(dbid_t) + 2+strlen(stored->source_id) +
				sizeof(uint16_t) + sizeof(uint16_t) +
				2+tlen + sizeof(uint32_t) +
				stored->payloadlen + sizeof(uint8_t) + sizeof(uint8_t));

		i16temp = htons(DB_CHUNK_MSG_STORE);
		write_e(db_fptr, &i16temp, sizeof(uint16_t));
		write_e(db_fptr, &length, sizeof(uint32_t));

		i64temp = stored->db_id;
		write_e(db_fptr, &i64temp, sizeof(dbid_t));

		slen = strlen(stored->source_id);
		i16temp = htons(slen);
		write_e(db_fptr, &i16temp, sizeof(uint16_t));
		if(slen){
			write_e(db_fptr, stored->source_id, slen);
		}

		i16temp = htons(stored->source_mid);
		write_e(db_fptr, &i16temp, sizeof(uint16_t));

		i16temp = htons(stored->mid);
		write_e(db_fptr, &i16temp, sizeof(uint16_t));

		i16temp = htons(tlen);
		write_e(db_fptr, &i16temp, sizeof(uint16_t));
		if(tlen){
			write_e(db_fptr, stored->topic, tlen);
		}

		i8temp = (uint8_t )stored->qos;
		write_e(db_fptr, &i8temp, sizeof(uint8_t));

		if(force_no_retain == false){
			i8temp = (uint8_t )stored->retain;
		}else{
			i8temp = 0;
		}
		write_e(db_fptr, &i8temp, sizeof(uint8_t));

		i32temp = htonl(stored->payloadlen);
		write_e(db_fptr, &i32temp, sizeof(uint32_t));
		if(stored->payloadlen){
			write_e(db_fptr, UHPA_ACCESS_PAYLOAD(stored), (unsigned int)stored->payloadlen);
		}
		stored = stored->next;
	}

	return MOSQ_ERR_SUCCESS;
error:
	log__printf(NULL, MOSQ_LOG_ERR, "Error: %s.", strerror(errno));
	return 1;
}

static int persist__client_write(struct mosquitto_db *db, FILE *db_fptr)
{
	struct mosquitto *context, *ctxt_tmp;
	uint16_t i16temp, slen;
	uint32_t length;
	time_t disconnect_t;

	assert(db);
	assert(db_fptr);

	HASH_ITER(hh_id, db->contexts_by_id, context, ctxt_tmp){
		if(context && context->clean_session == false){
			length = htonl(2+strlen(context->id) + sizeof(uint16_t) + sizeof(time_t));

			i16temp = htons(DB_CHUNK_CLIENT);
			write_e(db_fptr, &i16temp, sizeof(uint16_t));
			write_e(db_fptr, &length, sizeof(uint32_t));

			slen = strlen(context->id);
			i16temp = htons(slen);
			write_e(db_fptr, &i16temp, sizeof(uint16_t));
			write_e(db_fptr, context->id, slen);
			i16temp = htons(context->last_mid);
			write_e(db_fptr, &i16temp, sizeof(uint16_t));
			if(context->disconnect_t){
				disconnect_t = context->disconnect_t;
			}else{
				disconnect_t = time(NULL);
			}
			write_e(db_fptr, &disconnect_t, sizeof(time_t));

			if(persist__client_messages_write(db, db_fptr, context, context->inflight_msgs)) return 1;
			if(persist__client_messages_write(db, db_fptr, context, context->queued_msgs)) return 1;
		}
	}

	return MOSQ_ERR_SUCCESS;
error:
	log__printf(NULL, MOSQ_LOG_ERR, "Error: %s.", strerror(errno));
	return 1;
}

static int persist__subs_retain_write(struct mosquitto_db *db, FILE *db_fptr, struct mosquitto__subhier *node, const char *topic, int level)
{
	struct mosquitto__subhier *subhier, *subhier_tmp;
	struct mosquitto__subleaf *sub;
	char *thistopic;
	uint32_t length;
	uint16_t i16temp;
	uint8_t i8temp;
	dbid_t i64temp;
	size_t slen;

	slen = strlen(topic) + node->topic_len + 2;
	thistopic = mosquitto__malloc(sizeof(char)*slen);
	if(!thistopic) return MOSQ_ERR_NOMEM;
	if(level > 1 || strlen(topic)){
		snprintf(thistopic, slen, "%s/%s", topic, UHPA_ACCESS_TOPIC(node));
	}else{
		snprintf(thistopic, slen, "%s", UHPA_ACCESS_TOPIC(node));
	}

	sub = node->subs;
	while(sub){
		if(sub->context->clean_session == false){
			length = htonl(2+strlen(sub->context->id) + 2+strlen(thistopic) + sizeof(uint8_t));

			i16temp = htons(DB_CHUNK_SUB);
			write_e(db_fptr, &i16temp, sizeof(uint16_t));
			write_e(db_fptr, &length, sizeof(uint32_t));

			slen = strlen(sub->context->id);
			i16temp = htons(slen);
			write_e(db_fptr, &i16temp, sizeof(uint16_t));
			write_e(db_fptr, sub->context->id, slen);

			slen = strlen(thistopic);
			i16temp = htons(slen);
			write_e(db_fptr, &i16temp, sizeof(uint16_t));
			write_e(db_fptr, thistopic, slen);

			i8temp = (uint8_t )sub->qos;
			write_e(db_fptr, &i8temp, sizeof(uint8_t));
		}
		sub = sub->next;
	}
	if(node->retained){
		if(strncmp(node->retained->topic, "$SYS", 4)){
			/* Don't save $SYS messages. */
			length = htonl(sizeof(dbid_t));

			i16temp = htons(DB_CHUNK_RETAIN);
			write_e(db_fptr, &i16temp, sizeof(uint16_t));
			write_e(db_fptr, &length, sizeof(uint32_t));

			i64temp = node->retained->db_id;
			write_e(db_fptr, &i64temp, sizeof(dbid_t));
		}
	}

	HASH_ITER(hh, node->children, subhier, subhier_tmp){
		persist__subs_retain_write(db, db_fptr, subhier, thistopic, level+1);
	}
	mosquitto__free(thistopic);
	return MOSQ_ERR_SUCCESS;
error:
	log__printf(NULL, MOSQ_LOG_ERR, "Error: %s.", strerror(errno));
	return 1;
}

static int persist__subs_retain_write_all(struct mosquitto_db *db, FILE *db_fptr)
{
	struct mosquitto__subhier *subhier, *subhier_tmp;

	HASH_ITER(hh, db->subs, subhier, subhier_tmp){
		if(subhier->children){
			persist__subs_retain_write(db, db_fptr, subhier->children, "", 0);
		}
	}
	
	return MOSQ_ERR_SUCCESS;
}

int persist__backup(struct mosquitto_db *db, bool shutdown)
{
	int rc = 0;
	FILE *db_fptr = NULL;
	uint32_t db_version_w = htonl(MOSQ_DB_VERSION);
	uint32_t crc = htonl(0);
	dbid_t i64temp;
	uint32_t i32temp;
	uint16_t i16temp;
	uint8_t i8temp;
	char err[256];
	char *outfile = NULL;
	int len;

	if(!db || !db->config || !db->config->persistence_filepath) return MOSQ_ERR_INVAL;
	log__printf(NULL, MOSQ_LOG_INFO, "Saving in-memory database to %s.", db->config->persistence_filepath);

	len = strlen(db->config->persistence_filepath)+5;
	outfile = mosquitto__malloc(len+1);
	if(!outfile){
		log__printf(NULL, MOSQ_LOG_INFO, "Error saving in-memory database, out of memory.");
		return MOSQ_ERR_NOMEM;
	}
	snprintf(outfile, len, "%s.new", db->config->persistence_filepath);
	outfile[len] = '\0';

#ifndef WIN32
	/**
 	*
	* If a system lost power during the rename operation at the
	* end of this file the filesystem could potentially be left
	* with a directory that looks like this after powerup:
	*
	* 24094 -rw-r--r--    2 root     root          4099 May 30 16:27 mosquitto.db
	* 24094 -rw-r--r--    2 root     root          4099 May 30 16:27 mosquitto.db.new
	*
	* The 24094 shows that mosquitto.db.new is hard-linked to the
	* same file as mosquitto.db.  If fopen(outfile, "wb") is naively
	* called then mosquitto.db will be truncated and the database
	* potentially corrupted.
	*
	* Any existing mosquitto.db.new file must be removed prior to
	* opening to guarantee that it is not hard-linked to
	* mosquitto.db.
	*
	*/
	rc = unlink(outfile);
	if (rc != 0) {
		if (errno != ENOENT) {
			log__printf(NULL, MOSQ_LOG_INFO, "Error saving in-memory database, unable to remove %s.", outfile);
			goto error;
		}
	}
#endif

<<<<<<< HEAD
	db_fptr = mosquitto__fopen(outfile, "wb");
=======
	db_fptr = _mosquitto_fopen(outfile, "wb", true);
>>>>>>> 8de5ed44
	if(db_fptr == NULL){
		log__printf(NULL, MOSQ_LOG_INFO, "Error saving in-memory database, unable to open %s for writing.", outfile);
		goto error;
	}

	/* Header */
	write_e(db_fptr, magic, 15);
	write_e(db_fptr, &crc, sizeof(uint32_t));
	write_e(db_fptr, &db_version_w, sizeof(uint32_t));

	/* DB config */
	i16temp = htons(DB_CHUNK_CFG);
	write_e(db_fptr, &i16temp, sizeof(uint16_t));
	/* chunk length */
	i32temp = htonl(sizeof(dbid_t) + sizeof(uint8_t) + sizeof(uint8_t));
	write_e(db_fptr, &i32temp, sizeof(uint32_t));
	/* db written at broker shutdown or not */
	i8temp = shutdown;
	write_e(db_fptr, &i8temp, sizeof(uint8_t));
	i8temp = sizeof(dbid_t);
	write_e(db_fptr, &i8temp, sizeof(uint8_t));
	/* last db mid */
	i64temp = db->last_db_id;
	write_e(db_fptr, &i64temp, sizeof(dbid_t));

	if(persist__message_store_write(db, db_fptr)){
		goto error;
	}

	persist__client_write(db, db_fptr);
	persist__subs_retain_write_all(db, db_fptr);

#ifndef WIN32
	/**
	*
	* Closing a file does not guarantee that the contents are
	* written to disk.  Need to flush to send data from app to OS
	* buffers, then fsync to deliver data from OS buffers to disk
	* (as well as disk hardware permits).
	* 
	* man close (http://linux.die.net/man/2/close, 2016-06-20):
	* 
	*   "successful close does not guarantee that the data has
	*   been successfully saved to disk, as the kernel defers
	*   writes.  It is not common for a filesystem to flush
	*   the  buffers  when  the stream is closed.  If you need
	*   to be sure that the data is physically stored, use
	*   fsync(2).  (It will depend on the disk hardware at this
	*   point."
	*
	* This guarantees that the new state file will not overwrite
	* the old state file before its contents are valid.
	*
	*/

	fflush(db_fptr);
	fsync(fileno(db_fptr));
#endif
	fclose(db_fptr);

#ifdef WIN32
	if(remove(db->config->persistence_filepath) != 0){
		if(errno != ENOENT){
			goto error;
		}
	}
#endif
	if(rename(outfile, db->config->persistence_filepath) != 0){
		goto error;
	}
	mosquitto__free(outfile);
	outfile = NULL;
	return rc;
error:
	mosquitto__free(outfile);
	strerror_r(errno, err, 256);
	log__printf(NULL, MOSQ_LOG_ERR, "Error: %s.", err);
	if(db_fptr) fclose(db_fptr);
	return 1;
}

static int persist__client_msg_restore(struct mosquitto_db *db, const char *client_id, uint16_t mid, uint8_t qos, uint8_t retain, uint8_t direction, uint8_t state, uint8_t dup, uint64_t store_id)
{
	struct mosquitto_client_msg *cmsg;
	struct mosquitto_client_msg **msgs, **last_msg;
	struct mosquitto_msg_store_load *load;
	struct mosquitto *context;

	cmsg = mosquitto__malloc(sizeof(struct mosquitto_client_msg));
	if(!cmsg){
		log__printf(NULL, MOSQ_LOG_ERR, "Error: Out of memory.");
		return MOSQ_ERR_NOMEM;
	}

	cmsg->next = NULL;
	cmsg->store = NULL;
	cmsg->mid = mid;
	cmsg->qos = qos;
	cmsg->retain = retain;
	cmsg->timestamp = 0;
	cmsg->direction = direction;
	cmsg->state = state;
	cmsg->dup = dup;

	HASH_FIND(hh, db->msg_store_load, &store_id, sizeof(dbid_t), load);
	if(!load){
		mosquitto__free(cmsg);
		log__printf(NULL, MOSQ_LOG_ERR, "Error restoring persistent database, message store corrupt.");
		return 1;
	}
	cmsg->store = load->store;
	cmsg->store->ref_count++;

	context = persist__find_or_add_context(db, client_id, 0);
	if(!context){
		mosquitto__free(cmsg);
		log__printf(NULL, MOSQ_LOG_ERR, "Error restoring persistent database, message store corrupt.");
		return 1;
	}

	if (state == mosq_ms_queued){
		msgs = &(context->queued_msgs);
		last_msg = &(context->last_queued_msg);
	}else{
		msgs = &(context->inflight_msgs);
		last_msg = &(context->last_inflight_msg);
	}
	if(*msgs){
		(*last_msg)->next = cmsg;
	}else{
		*msgs = cmsg;
	}
	*last_msg = cmsg;

	return MOSQ_ERR_SUCCESS;
}

static int persist__client_chunk_restore(struct mosquitto_db *db, FILE *db_fptr)
{
	uint16_t i16temp, slen, last_mid;
	char *client_id = NULL;
	int rc = 0;
	struct mosquitto *context;
	time_t disconnect_t;

	read_e(db_fptr, &i16temp, sizeof(uint16_t));
	slen = ntohs(i16temp);
	if(!slen){
		log__printf(NULL, MOSQ_LOG_ERR, "Error: Corrupt persistent database.");
		fclose(db_fptr);
		return 1;
	}
	client_id = mosquitto__malloc(slen+1);
	if(!client_id){
		fclose(db_fptr);
		log__printf(NULL, MOSQ_LOG_ERR, "Error: Out of memory.");
		return MOSQ_ERR_NOMEM;
	}
	read_e(db_fptr, client_id, slen);
	client_id[slen] = '\0';

	read_e(db_fptr, &i16temp, sizeof(uint16_t));
	last_mid = ntohs(i16temp);

	if(db_version == 2){
		disconnect_t = time(NULL);
	}else{
		read_e(db_fptr, &disconnect_t, sizeof(time_t));
	}

	context = persist__find_or_add_context(db, client_id, last_mid);
	if(context){
		context->disconnect_t = disconnect_t;
	}else{
		rc = 1;
	}

	mosquitto__free(client_id);

	return rc;
error:
	log__printf(NULL, MOSQ_LOG_ERR, "Error: %s.", strerror(errno));
	fclose(db_fptr);
	mosquitto__free(client_id);
	return 1;
}

static int persist__client_msg_chunk_restore(struct mosquitto_db *db, FILE *db_fptr)
{
	dbid_t i64temp, store_id;
	uint16_t i16temp, slen, mid;
	uint8_t qos, retain, direction, state, dup;
	char *client_id = NULL;
	int rc;
	char err[256];

	read_e(db_fptr, &i16temp, sizeof(uint16_t));
	slen = ntohs(i16temp);
	if(!slen){
		log__printf(NULL, MOSQ_LOG_ERR, "Error: Corrupt persistent database.");
		fclose(db_fptr);
		return 1;
	}
	client_id = mosquitto__malloc(slen+1);
	if(!client_id){
		fclose(db_fptr);
		log__printf(NULL, MOSQ_LOG_ERR, "Error: Out of memory.");
		return MOSQ_ERR_NOMEM;
	}
	read_e(db_fptr, client_id, slen);
	client_id[slen] = '\0';

	read_e(db_fptr, &i64temp, sizeof(dbid_t));
	store_id = i64temp;

	read_e(db_fptr, &i16temp, sizeof(uint16_t));
	mid = ntohs(i16temp);

	read_e(db_fptr, &qos, sizeof(uint8_t));
	read_e(db_fptr, &retain, sizeof(uint8_t));
	read_e(db_fptr, &direction, sizeof(uint8_t));
	read_e(db_fptr, &state, sizeof(uint8_t));
	read_e(db_fptr, &dup, sizeof(uint8_t));

	rc = persist__client_msg_restore(db, client_id, mid, qos, retain, direction, state, dup, store_id);
	mosquitto__free(client_id);

	return rc;
error:
	strerror_r(errno, err, 256);
	log__printf(NULL, MOSQ_LOG_ERR, "Error: %s.", err);
	fclose(db_fptr);
	mosquitto__free(client_id);
	return 1;
}

static int persist__msg_store_chunk_restore(struct mosquitto_db *db, FILE *db_fptr)
{
	dbid_t i64temp, store_id;
	uint32_t i32temp, payloadlen = 0;
	uint16_t i16temp, slen, source_mid;
	uint8_t qos, retain;
	mosquitto__payload_uhpa payload;
	char *source_id = NULL;
	char *topic = NULL;
	int rc = 0;
	struct mosquitto_msg_store *stored = NULL;
	struct mosquitto_msg_store_load *load;
	char err[256];

	payload.ptr = NULL;

	load = mosquitto__malloc(sizeof(struct mosquitto_msg_store_load));
	if(!load){
		fclose(db_fptr);
		log__printf(NULL, MOSQ_LOG_ERR, "Error: Out of memory.");
		return MOSQ_ERR_NOMEM;
	}

	read_e(db_fptr, &i64temp, sizeof(dbid_t));
	store_id = i64temp;

	read_e(db_fptr, &i16temp, sizeof(uint16_t));
	slen = ntohs(i16temp);
	if(slen){
		source_id = mosquitto__malloc(slen+1);
		if(!source_id){
			mosquitto__free(load);
			fclose(db_fptr);
			log__printf(NULL, MOSQ_LOG_ERR, "Error: Out of memory.");
			return MOSQ_ERR_NOMEM;
		}
		read_e(db_fptr, source_id, slen);
		source_id[slen] = '\0';
	}
	read_e(db_fptr, &i16temp, sizeof(uint16_t));
	source_mid = ntohs(i16temp);

	/* This is the mid - don't need it */
	read_e(db_fptr, &i16temp, sizeof(uint16_t));

	read_e(db_fptr, &i16temp, sizeof(uint16_t));
	slen = ntohs(i16temp);
	if(slen){
		topic = mosquitto__malloc(slen+1);
		if(!topic){
			mosquitto__free(load);
			fclose(db_fptr);
			mosquitto__free(source_id);
			log__printf(NULL, MOSQ_LOG_ERR, "Error: Out of memory.");
			return MOSQ_ERR_NOMEM;
		}
		read_e(db_fptr, topic, slen);
		topic[slen] = '\0';
	}else{
		topic = NULL;
	}
	read_e(db_fptr, &qos, sizeof(uint8_t));
	read_e(db_fptr, &retain, sizeof(uint8_t));
	
	read_e(db_fptr, &i32temp, sizeof(uint32_t));
	payloadlen = ntohl(i32temp);

	if(payloadlen){
		if(UHPA_ALLOC(payload, payloadlen) == 0){
			mosquitto__free(load);
			fclose(db_fptr);
			mosquitto__free(source_id);
			mosquitto__free(topic);
			log__printf(NULL, MOSQ_LOG_ERR, "Error: Out of memory.");
			return MOSQ_ERR_NOMEM;
		}
		read_e(db_fptr, UHPA_ACCESS(payload, payloadlen), payloadlen);
	}

	rc = db__message_store(db, source_id, source_mid, topic, qos, payloadlen, &payload, retain, &stored, store_id);
	mosquitto__free(source_id);

	if(rc == MOSQ_ERR_SUCCESS){
		load->db_id = stored->db_id;
		load->store = stored;

		HASH_ADD(hh, db->msg_store_load, db_id, sizeof(dbid_t), load);
		return MOSQ_ERR_SUCCESS;
	}else{
		mosquitto__free(load);
		fclose(db_fptr);
		mosquitto__free(topic);
		UHPA_FREE(payload, payloadlen);
		return rc;
	}
error:
	strerror_r(errno, err, 256);
	log__printf(NULL, MOSQ_LOG_ERR, "Error: %s.", err);
	fclose(db_fptr);
	mosquitto__free(source_id);
	mosquitto__free(topic);
	UHPA_FREE(payload, payloadlen);
	return 1;
}

static int persist__retain_chunk_restore(struct mosquitto_db *db, FILE *db_fptr)
{
	dbid_t i64temp, store_id;
	struct mosquitto_msg_store_load *load;
	char err[256];

	if(fread(&i64temp, sizeof(dbid_t), 1, db_fptr) != 1){
		strerror_r(errno, err, 256);
		log__printf(NULL, MOSQ_LOG_ERR, "Error: %s.", err);
		fclose(db_fptr);
		return 1;
	}
	store_id = i64temp;
	HASH_FIND(hh, db->msg_store_load, &store_id, sizeof(dbid_t), load);
	if(load){
		sub__messages_queue(db, NULL, load->store->topic, load->store->qos, load->store->retain, &load->store);
	}else{
		log__printf(NULL, MOSQ_LOG_ERR, "Error: Corrupt database whilst restoring a retained message.");
		return MOSQ_ERR_INVAL;
	}
	return MOSQ_ERR_SUCCESS;
}

static int persist__sub_chunk_restore(struct mosquitto_db *db, FILE *db_fptr)
{
	uint16_t i16temp, slen;
	uint8_t qos;
	char *client_id;
	char *topic;
	int rc = 0;
	char err[256];

	read_e(db_fptr, &i16temp, sizeof(uint16_t));
	slen = ntohs(i16temp);
	client_id = mosquitto__malloc(slen+1);
	if(!client_id){
		fclose(db_fptr);
		log__printf(NULL, MOSQ_LOG_ERR, "Error: Out of memory.");
		return MOSQ_ERR_NOMEM;
	}
	read_e(db_fptr, client_id, slen);
	client_id[slen] = '\0';

	read_e(db_fptr, &i16temp, sizeof(uint16_t));
	slen = ntohs(i16temp);
	topic = mosquitto__malloc(slen+1);
	if(!topic){
		fclose(db_fptr);
		log__printf(NULL, MOSQ_LOG_ERR, "Error: Out of memory.");
		mosquitto__free(client_id);
		return MOSQ_ERR_NOMEM;
	}
	read_e(db_fptr, topic, slen);
	topic[slen] = '\0';

	read_e(db_fptr, &qos, sizeof(uint8_t));
	if(persist__restore_sub(db, client_id, topic, qos)){
		rc = 1;
	}
	mosquitto__free(client_id);
	mosquitto__free(topic);

	return rc;
error:
	strerror_r(errno, err, 256);
	log__printf(NULL, MOSQ_LOG_ERR, "Error: %s.", err);
	fclose(db_fptr);
	return 1;
}

int persist__restore(struct mosquitto_db *db)
{
	FILE *fptr;
	char header[15];
	int rc = 0;
	uint32_t crc;
	dbid_t i64temp;
	uint32_t i32temp, length;
	uint16_t i16temp, chunk;
	uint8_t i8temp;
	ssize_t rlen;
	char err[256];
	struct mosquitto_msg_store_load *load, *load_tmp;

	assert(db);
	assert(db->config);
	assert(db->config->persistence_filepath);

	db->msg_store_load = NULL;

<<<<<<< HEAD
	fptr = mosquitto__fopen(db->config->persistence_filepath, "rb");
=======
	fptr = _mosquitto_fopen(db->config->persistence_filepath, "rb", false);
>>>>>>> 8de5ed44
	if(fptr == NULL) return MOSQ_ERR_SUCCESS;
	rlen = fread(&header, 1, 15, fptr);
	if(rlen == 0){
		fclose(fptr);
		log__printf(NULL, MOSQ_LOG_WARNING, "Warning: Persistence file is empty.");
		return 0;
	}else if(rlen != 15){
		goto error;
	}
	if(!memcmp(header, magic, 15)){
		// Restore DB as normal
		read_e(fptr, &crc, sizeof(uint32_t));
		read_e(fptr, &i32temp, sizeof(uint32_t));
		db_version = ntohl(i32temp);
		/* IMPORTANT - this is where compatibility checks are made.
		 * Is your DB change still compatible with previous versions?
		 */
		if(db_version > MOSQ_DB_VERSION && db_version != 0){
			if(db_version == 2){
				/* Addition of disconnect_t to client chunk in v3. */
			}else{
				fclose(fptr);
				log__printf(NULL, MOSQ_LOG_ERR, "Error: Unsupported persistent database format version %d (need version %d).", db_version, MOSQ_DB_VERSION);
				return 1;
			}
		}

		while(rlen = fread(&i16temp, sizeof(uint16_t), 1, fptr), rlen == 1){
			chunk = ntohs(i16temp);
			read_e(fptr, &i32temp, sizeof(uint32_t));
			length = ntohl(i32temp);
			switch(chunk){
				case DB_CHUNK_CFG:
					read_e(fptr, &i8temp, sizeof(uint8_t)); // shutdown
					read_e(fptr, &i8temp, sizeof(uint8_t)); // sizeof(dbid_t)
					if(i8temp != sizeof(dbid_t)){
						log__printf(NULL, MOSQ_LOG_ERR, "Error: Incompatible database configuration (dbid size is %d bytes, expected %lu)",
								i8temp, (unsigned long)sizeof(dbid_t));
						fclose(fptr);
						return 1;
					}
					read_e(fptr, &i64temp, sizeof(dbid_t));
					db->last_db_id = i64temp;
					break;

				case DB_CHUNK_MSG_STORE:
					if(persist__msg_store_chunk_restore(db, fptr)) return 1;
					break;

				case DB_CHUNK_CLIENT_MSG:
					if(persist__client_msg_chunk_restore(db, fptr)) return 1;
					break;

				case DB_CHUNK_RETAIN:
					if(persist__retain_chunk_restore(db, fptr)) return 1;
					break;

				case DB_CHUNK_SUB:
					if(persist__sub_chunk_restore(db, fptr)) return 1;
					break;

				case DB_CHUNK_CLIENT:
					if(persist__client_chunk_restore(db, fptr)) return 1;
					break;

				default:
					log__printf(NULL, MOSQ_LOG_WARNING, "Warning: Unsupported chunk \"%d\" in persistent database file. Ignoring.", chunk);
					fseek(fptr, length, SEEK_CUR);
					break;
			}
		}
		if(rlen < 0) goto error;
	}else{
		log__printf(NULL, MOSQ_LOG_ERR, "Error: Unable to restore persistent database. Unrecognised file format.");
		rc = 1;
	}

	fclose(fptr);

	HASH_ITER(hh, db->msg_store_load, load, load_tmp){
		HASH_DELETE(hh, db->msg_store_load, load);
		mosquitto__free(load);
	}
	return rc;
error:
	strerror_r(errno, err, 256);
	log__printf(NULL, MOSQ_LOG_ERR, "Error: %s.", err);
	if(fptr) fclose(fptr);
	return 1;
}

static int persist__restore_sub(struct mosquitto_db *db, const char *client_id, const char *sub, int qos)
{
	struct mosquitto *context;

	assert(db);
	assert(client_id);
	assert(sub);

	context = persist__find_or_add_context(db, client_id, 0);
	if(!context) return 1;
	return sub__add(db, context, sub, qos, &db->subs);
}

#endif<|MERGE_RESOLUTION|>--- conflicted
+++ resolved
@@ -401,11 +401,7 @@
 	}
 #endif
 
-<<<<<<< HEAD
-	db_fptr = mosquitto__fopen(outfile, "wb");
-=======
-	db_fptr = _mosquitto_fopen(outfile, "wb", true);
->>>>>>> 8de5ed44
+	db_fptr = mosquitto__fopen(outfile, "wb", true);
 	if(db_fptr == NULL){
 		log__printf(NULL, MOSQ_LOG_INFO, "Error saving in-memory database, unable to open %s for writing.", outfile);
 		goto error;
@@ -837,11 +833,7 @@
 
 	db->msg_store_load = NULL;
 
-<<<<<<< HEAD
-	fptr = mosquitto__fopen(db->config->persistence_filepath, "rb");
-=======
-	fptr = _mosquitto_fopen(db->config->persistence_filepath, "rb", false);
->>>>>>> 8de5ed44
+	fptr = mosquitto__fopen(db->config->persistence_filepath, "rb", false);
 	if(fptr == NULL) return MOSQ_ERR_SUCCESS;
 	rlen = fread(&header, 1, 15, fptr);
 	if(rlen == 0){
