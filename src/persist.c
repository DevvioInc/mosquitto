--- conflicted
+++ resolved
@@ -361,9 +361,6 @@
 	}
 	snprintf(outfile, len, "%s.new", db->config->persistence_filepath);
 	outfile[len] = '\0';
-<<<<<<< HEAD
-	db_fptr = mosquitto__fopen(outfile, "wb");
-=======
 
 #ifndef WIN32
 	/**
@@ -388,14 +385,13 @@
 	rc = unlink(outfile);
 	if (rc != 0) {
 		if (errno != ENOENT) {
-			_mosquitto_log_printf(NULL, MOSQ_LOG_INFO, "Error saving in-memory database, unable to remove %s.", outfile);
+			log__printf(NULL, MOSQ_LOG_INFO, "Error saving in-memory database, unable to remove %s.", outfile);
 			goto error;
 		}
 	}
 #endif
 
-	db_fptr = _mosquitto_fopen(outfile, "wb");
->>>>>>> 4c43f4ce
+	db_fptr = mosquitto__fopen(outfile, "wb");
 	if(db_fptr == NULL){
 		log__printf(NULL, MOSQ_LOG_INFO, "Error saving in-memory database, unable to open %s for writing.", outfile);
 		goto error;
@@ -832,7 +828,7 @@
 	rlen = fread(&header, 1, 15, fptr);
 	if(rlen == 0){
 		fclose(fptr);
-		_mosquitto_log_printf(NULL, MOSQ_LOG_WARNING, "Warning: Persistence file is empty.");
+		log__printf(NULL, MOSQ_LOG_WARNING, "Warning: Persistence file is empty.");
 		return 0;
 	}else if(rlen != 15){
 		goto error;
