--- conflicted
+++ resolved
@@ -77,7 +77,6 @@
 		mosquitto_pub_topic_check;
 		mosquitto_sub_topic_check;
 		mosquitto_socks5_set;
-<<<<<<< HEAD
 } MOSQ_1.3;
 
 MOSQ_1.5 {
@@ -127,13 +126,10 @@
 		mosquitto_subscribe_multiple;
 		mosquitto_subscribe_v5;
 		mosquitto_subscribe_v5_callback_set;
+		mosquitto_tls_ocsp_set;
 		mosquitto_unsubscribe_multiple;
 		mosquitto_unsubscribe_v5;
 		mosquitto_unsubscribe_v5_callback_set;
 		mosquitto_void_option;
 		mosquitto_will_set_v5;
-} MOSQ_1.5;
-=======
-		mosquitto_tls_ocsp_set;
-} MOSQ_1.3;
->>>>>>> 74adb43c
+} MOSQ_1.5;