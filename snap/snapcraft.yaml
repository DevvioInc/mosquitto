--- conflicted
+++ resolved
@@ -1,9 +1,5 @@
 name: mosquitto
-<<<<<<< HEAD
-version: 1.6.6
-=======
 version: 1.6.8
->>>>>>> 70cc79a6
 summary: Eclipse Mosquitto MQTT broker
 description: This is a message broker that supports version 3.1 and 3.1.1 of the MQTT
     protocol.
